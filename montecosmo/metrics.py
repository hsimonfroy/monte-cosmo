--- conflicted
+++ resolved
@@ -150,11 +150,7 @@
         los = None
     else:
         los = np.asarray(los)
-<<<<<<< HEAD
         los /= np.linalg.norm(los)
-=======
-        los = los / np.linalg.norm(los)
->>>>>>> f2bd3bea
     poles = np.atleast_1d(multipoles)
     dig, kcount, kavg, mumesh = _initialize_pk(mesh_shape, box_shape, kedges, los)
     n_bins = len(kavg) + 2
